//
//  MultiCRTMachine.cpp
//  Clock Signal
//
//  Created by Thomas Harte on 29/01/2018.
//  Copyright © 2018 Thomas Harte. All rights reserved.
//

#include "MultiCRTMachine.hpp"

#include <condition_variable>
#include <mutex>

using namespace Analyser::Dynamic;

MultiCRTMachine::MultiCRTMachine(const std::vector<std::unique_ptr<::Machine::DynamicMachine>> &machines) :
	machines_(machines), queues_(machines.size()) {}

void MultiCRTMachine::perform_parallel(const std::function<void(::CRTMachine::Machine *)> &function) {
	// Apply a blunt force parallelisation of the machines; each run_for is dispatched
	// to a separate queue and this queue will block until all are done.
	std::condition_variable condition;
	std::mutex mutex;
	std::size_t outstanding_machines = machines_.size();

	for(std::size_t index = 0; index < machines_.size(); ++index) {
		queues_[index].enqueue([&mutex, &condition, this, index, function, &outstanding_machines]() {
			CRTMachine::Machine *crt_machine = machines_[index]->crt_machine();
			if(crt_machine) function(crt_machine);

			std::unique_lock<std::mutex> lock(mutex);
			outstanding_machines--;
			condition.notify_all();
		});
	}

	do {
		std::unique_lock<std::mutex> lock(mutex);
		condition.wait(lock);
	} while(outstanding_machines);
}

void MultiCRTMachine::perform_serial(const std::function<void (::CRTMachine::Machine *)> &function) {
	for(const auto &machine: machines_) {
		CRTMachine::Machine *crt_machine = machine->crt_machine();
		if(crt_machine) function(crt_machine);
	}
}

void MultiCRTMachine::setup_output(float aspect_ratio) {
	perform_serial([=](::CRTMachine::Machine *machine) {
		machine->setup_output(aspect_ratio);
	});
}

void MultiCRTMachine::close_output() {
	perform_serial([=](::CRTMachine::Machine *machine) {
		machine->close_output();
	});
}

Outputs::CRT::CRT *MultiCRTMachine::get_crt() {
	CRTMachine::Machine *crt_machine = machines_.front()->crt_machine();
	return crt_machine ? crt_machine->get_crt() : nullptr;
}

Outputs::Speaker::Speaker *MultiCRTMachine::get_speaker() {
	CRTMachine::Machine *crt_machine = machines_.front()->crt_machine();
	return crt_machine ? crt_machine->get_speaker() : nullptr;
}

void MultiCRTMachine::run_for(const Cycles cycles) {
<<<<<<< HEAD
	for(const auto &machine: machines_) {
		CRTMachine::Machine *crt_machine = machine->crt_machine();
		if(crt_machine && crt_machine->get_confidence() >= 0.01f) crt_machine->run_for(cycles);
	}
=======
	perform_parallel([=](::CRTMachine::Machine *machine) {
		machine->run_for(cycles);
	});
>>>>>>> 4cf258f9

	if(delegate_) delegate_->multi_crt_did_run_machines();
}

double MultiCRTMachine::get_clock_rate() {
	// TODO: something smarter than this? Not all clock rates will necessarily be the same.
	CRTMachine::Machine *crt_machine = machines_.front()->crt_machine();
	return crt_machine ? crt_machine->get_clock_rate() : 0.0;
}

bool MultiCRTMachine::get_clock_is_unlimited() {
	CRTMachine::Machine *crt_machine = machines_.front()->crt_machine();
	return crt_machine ? crt_machine->get_clock_is_unlimited() : false;
}

void MultiCRTMachine::did_change_machine_order() {
	// TODO
}

void MultiCRTMachine::set_delegate(::CRTMachine::Machine::Delegate *delegate) {
	// TODO
}

void MultiCRTMachine::machine_did_change_clock_rate(Machine *machine) {
	// TODO
}

void MultiCRTMachine::machine_did_change_clock_is_unlimited(Machine *machine) {
	// TODO
}<|MERGE_RESOLUTION|>--- conflicted
+++ resolved
@@ -70,16 +70,9 @@
 }
 
 void MultiCRTMachine::run_for(const Cycles cycles) {
-<<<<<<< HEAD
-	for(const auto &machine: machines_) {
-		CRTMachine::Machine *crt_machine = machine->crt_machine();
-		if(crt_machine && crt_machine->get_confidence() >= 0.01f) crt_machine->run_for(cycles);
-	}
-=======
 	perform_parallel([=](::CRTMachine::Machine *machine) {
-		machine->run_for(cycles);
+		if(machine->get_confidence() >= 0.01f) machine->run_for(cycles);
 	});
->>>>>>> 4cf258f9
 
 	if(delegate_) delegate_->multi_crt_did_run_machines();
 }
