--- conflicted
+++ resolved
@@ -248,11 +248,7 @@
 
 		// Calculate offset.
 		uint32_t offset;
-<<<<<<< HEAD
 		if constexpr (flags.offset_is_register()) {
-=======
-		if constexpr (!flags.offset_is_immediate()) {
->>>>>>> b42a6e44
 			// The 8 shift control bits are described in 6.2.3, but
 			// the register specified shift amounts are not available
 			// in this instruction class.
