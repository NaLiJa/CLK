import glob

# create build environment
env = Environment()

# determine compiler and linker flags for SDL
env.ParseConfig('sdl2-config --cflags')
env.ParseConfig('sdl2-config --libs')

# gather a list of source files
SOURCES = glob.glob('*.cpp')

SOURCES += glob.glob('../../Components/1770/*.cpp')
SOURCES += glob.glob('../../Components/6522/Implementation/*.cpp')
SOURCES += glob.glob('../../Components/6560/*.cpp')
SOURCES += glob.glob('../../Components/8272/*.cpp')
SOURCES += glob.glob('../../Components/AY38910/*.cpp')

SOURCES += glob.glob('../../Concurrency/*.cpp')

SOURCES += glob.glob('../../Inputs/*.cpp')

SOURCES += glob.glob('../../Machines/*.cpp')
SOURCES += glob.glob('../../Machines/AmstradCPC/*.cpp')
SOURCES += glob.glob('../../Machines/Atari2600/*.cpp')
SOURCES += glob.glob('../../Machines/Commodore/*.cpp')
SOURCES += glob.glob('../../Machines/Commodore/1540/Implementation/*.cpp')
SOURCES += glob.glob('../../Machines/Commodore/Vic-20/*.cpp')
SOURCES += glob.glob('../../Machines/Electron/*.cpp')
SOURCES += glob.glob('../../Machines/Oric/*.cpp')
SOURCES += glob.glob('../../Machines/Utility/*.cpp')
SOURCES += glob.glob('../../Machines/ZX8081/*.cpp')

SOURCES += glob.glob('../../Outputs/CRT/*.cpp')
SOURCES += glob.glob('../../Outputs/CRT/Internals/*.cpp')
SOURCES += glob.glob('../../Outputs/CRT/Internals/Shaders/*.cpp')

SOURCES += glob.glob('../../Processors/6502/Implementation/*.cpp')
SOURCES += glob.glob('../../Processors/Z80/Implementation/*.cpp')

SOURCES += glob.glob('../../SignalProcessing/*.cpp')

SOURCES += glob.glob('../../StaticAnalyser/*.cpp')
SOURCES += glob.glob('../../StaticAnalyser/Acorn/*.cpp')
SOURCES += glob.glob('../../StaticAnalyser/AmstradCPC/*.cpp')
SOURCES += glob.glob('../../StaticAnalyser/Atari/*.cpp')
SOURCES += glob.glob('../../StaticAnalyser/Commodore/*.cpp')
SOURCES += glob.glob('../../StaticAnalyser/Disassembler/*.cpp')
SOURCES += glob.glob('../../StaticAnalyser/Oric/*.cpp')
SOURCES += glob.glob('../../StaticAnalyser/ZX8081/*.cpp')

SOURCES += glob.glob('../../Storage/*.cpp')
SOURCES += glob.glob('../../Storage/Cartridge/*.cpp')
SOURCES += glob.glob('../../Storage/Cartridge/Encodings/*.cpp')
SOURCES += glob.glob('../../Storage/Cartridge/Formats/*.cpp')
SOURCES += glob.glob('../../Storage/Data/*.cpp')
SOURCES += glob.glob('../../Storage/Disk/*.cpp')
SOURCES += glob.glob('../../Storage/Disk/Controller/*.cpp')
SOURCES += glob.glob('../../Storage/Disk/DiskImage/Formats/*.cpp')
SOURCES += glob.glob('../../Storage/Disk/DiskImage/Formats/Utility/*.cpp')
SOURCES += glob.glob('../../Storage/Disk/DPLL/*.cpp')
SOURCES += glob.glob('../../Storage/Disk/Encodings/*.cpp')
SOURCES += glob.glob('../../Storage/Disk/Encodings/MFM/*.cpp')
SOURCES += glob.glob('../../Storage/Disk/Parsers/*.cpp')
SOURCES += glob.glob('../../Storage/Disk/Track/*.cpp')
SOURCES += glob.glob('../../Storage/Disk/Data/*.cpp')
SOURCES += glob.glob('../../Storage/Tape/*.cpp')
SOURCES += glob.glob('../../Storage/Tape/Formats/*.cpp')
SOURCES += glob.glob('../../Storage/Tape/Parsers/*.cpp')

# add additional compiler flags
<<<<<<< HEAD
env.Append(CCFLAGS = ['--std=c++11', '-O3'])
=======
env.Append(CCFLAGS = ['-g', '--std=c++11', '-O3'])
>>>>>>> 52408780
# add additional libraries to link against
env.Append(LIBS = ['libz', 'pthread', 'GL'])

# build target
# output executable will be "game"
env.Program(target = 'clksignal', source = SOURCES)<|MERGE_RESOLUTION|>--- conflicted
+++ resolved
@@ -69,14 +69,9 @@
 SOURCES += glob.glob('../../Storage/Tape/Parsers/*.cpp')
 
 # add additional compiler flags
-<<<<<<< HEAD
 env.Append(CCFLAGS = ['--std=c++11', '-O3'])
-=======
-env.Append(CCFLAGS = ['-g', '--std=c++11', '-O3'])
->>>>>>> 52408780
 # add additional libraries to link against
 env.Append(LIBS = ['libz', 'pthread', 'GL'])
 
 # build target
-# output executable will be "game"
 env.Program(target = 'clksignal', source = SOURCES)