//
//  68000ComparativeTests.cpp
//  Clock SignalTests
//
//  Created by Thomas Harte on 14/12/2019.
//  Copyright © 2019 Thomas Harte. All rights reserved.
//

#import <XCTest/XCTest.h>

#include "../../../InstructionSets/M68k/Perform.hpp"

using namespace InstructionSet::M68k;

@interface M68000flamewingTests : XCTestCase
@end

@implementation M68000flamewingTests {
	int _testsPerformed;
}

- (Status)statusWithflamewingFlags:(int)flags {
	Status status;
<<<<<<< HEAD
	status.carry_flag_ = status.extend_flag_ = flags & 2;
	status.zero_result_ = ~flags & 1;
	status.negative_flag_ = 0;
	status.overflow_flag_ = 0;
=======
	status.carry_flag = status.extend_flag = flags & 2;
	status.zero_result = ~flags & 1;
	status.negative_flag = 0;
	status.overflow_flag = 0;
>>>>>>> f3c1b1f0
	return status;
}

- (void)validate:(const uint8_t *)test source:(int)source dest:(int)dest flags:(int)flags result:(uint32_t)result status:(Status)status operation:(NSString *)operation {
	const uint8_t result_flags = test[0];
	const uint8_t result_value = test[1];

	++_testsPerformed;
	NSString *const testName =
		[NSString stringWithFormat:@"%@ %02x, %02x [%c%c]", operation, source, dest, (flags & 2) ? 'X' : '-', (flags & 1) ? 'Z' : '-'];
	XCTAssertEqual(result, uint32_t(result_value), @"Wrong value received for %@", testName);
	XCTAssertEqual(status.ccr(), uint16_t(result_flags), @"Wrong status received for %@", testName);
}

- (void)testAll {
	// Get the full list of available test files.
	NSBundle *const bundle = [NSBundle bundleForClass:[self class]];
	NSURL *const testURL = [bundle URLForResource:@"bcd-table" withExtension:@"bin" subdirectory:@"flamewing 68000 BCD tests"];
	NSData *const testData = [NSData dataWithContentsOfURL:testURL];
	const uint8_t *bytes = reinterpret_cast<const uint8_t *>(testData.bytes);

	NullFlowController flow_controller;

	// Test ABCD.
	for(int source = 0; source < 256; source++) {
		for(int dest = 0; dest < 256; dest++) {
			for(int flags = 0; flags < 4; flags++) {
				Status status = [self statusWithflamewingFlags:flags];

				CPU::SlicedInt32 s, d;
				s.l = source;
				d.l = dest;

				perform<Model::M68000, NullFlowController, Operation::ABCD>(
					Preinstruction(), s, d, status, flow_controller);

				[self validate:bytes source:source dest:dest flags:flags result:d.l status:status operation:@"ABCD"];
				bytes += 2;
			}
		}
	}

	// Test SBCD.
	for(int source = 0; source < 256; source++) {
		for(int dest = 0; dest < 256; dest++) {
			for(int flags = 0; flags < 4; flags++) {
				Status status = [self statusWithflamewingFlags:flags];

				CPU::SlicedInt32 s, d;
				s.l = source;
				d.l = dest;

				perform<Model::M68000, NullFlowController, Operation::SBCD>(
					Preinstruction(), s, d, status, flow_controller);

				[self validate:bytes source:source dest:dest flags:flags result:d.l status:status operation:@"SBCD"];
				bytes += 2;
			}
		}
	}

	return;

	// Test NBCD.
	for(int source = 0; source < 256; source++) {
		for(int flags = 0; flags < 4; flags++) {
			Status status = [self statusWithflamewingFlags:flags];

			CPU::SlicedInt32 s, d;
			s.l = source;

			perform<Model::M68000, NullFlowController, Operation::SBCD>(
				Preinstruction(), s, d, status, flow_controller);

			[self validate:bytes source:source dest:0 flags:flags result:s.l status:status operation:@"NBCD"];
			bytes += 2;
		}
	}

	NSLog(@"%d tests performed", _testsPerformed);
}

@end<|MERGE_RESOLUTION|>--- conflicted
+++ resolved
@@ -21,17 +21,10 @@
 
 - (Status)statusWithflamewingFlags:(int)flags {
 	Status status;
-<<<<<<< HEAD
-	status.carry_flag_ = status.extend_flag_ = flags & 2;
-	status.zero_result_ = ~flags & 1;
-	status.negative_flag_ = 0;
-	status.overflow_flag_ = 0;
-=======
 	status.carry_flag = status.extend_flag = flags & 2;
 	status.zero_result = ~flags & 1;
 	status.negative_flag = 0;
 	status.overflow_flag = 0;
->>>>>>> f3c1b1f0
 	return status;
 }
 
