--- conflicted
+++ resolved
@@ -17,11 +17,6 @@
 namespace CPU {
 namespace MC68000Mk2 {
 
-<<<<<<< HEAD
-// TODO: obeyance of the trace flag, the address/bus error exception.
-
-=======
->>>>>>> 0f7cb2fa
 /// States for the state machine which are named by
 /// me for their purpose rather than automatically by file position.
 /// These are negative to avoid ambiguity with the other group.
@@ -2379,7 +2374,6 @@
 
 		//
 		// TRAP, TRAPV
-<<<<<<< HEAD
 		//
 
 		// TODO: which program counter is appropriate for TRAP? That of the TRAP,
@@ -2396,29 +2390,6 @@
 			}
 			exception_vector_ = InstructionSet::M68k::Exception::TRAPV;
 		MoveToStateSpecific(StandardException);
-
-		//
-		// Various states TODO.
-=======
->>>>>>> 0f7cb2fa
-		//
-
-		// TODO: which program counter is appropriate for TRAP? That of the TRAP,
-		// or that of the instruction after?
-		BeginState(TRAP):
-			IdleBus(2);
-			exception_vector_ = (opcode_ & 15) + InstructionSet::M68k::Exception::TrapBase;
-		MoveToStateSpecific(StandardException);
-
-		BeginState(TRAPV):
-			Prefetch();
-			if(!status_.overflow_flag) {
-				MoveToStateSpecific(Decode);
-			}
-			exception_vector_ = InstructionSet::M68k::Exception::TRAPV;
-		MoveToStateSpecific(StandardException);
-
-#undef TODOState
 
 		default:
 			printf("Unhandled state: %d; opcode is %04x\n", state_, opcode_);
