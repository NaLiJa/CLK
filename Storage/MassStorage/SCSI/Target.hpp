--- conflicted
+++ resolved
@@ -278,21 +278,12 @@
 		};
 
 		auto copy_string = [] (uint8_t *destination, const char *source, size_t length) -> void {
-<<<<<<< HEAD
-			// Copy as much of the string as will fit, and pad with spaces.
-			uint8_t *end = reinterpret_cast<uint8_t *>(strncpy(reinterpret_cast<char *>(destination), source, length));
-			while(end < destination + length) {
-				*end = ' ';
-				++end;
-			}
-=======
 			// Determine length of source and copy in as much as possible.
 			const auto source_length = std::min(strlen(source), length);
 			memcpy(destination, source, source_length);
 
 			// Fill the rest with spaces.
 			memset(&destination[source_length], ' ', length - source_length);
->>>>>>> 743353a0
 		};
 		copy_string(&response[8], inq.vendor_identifier, 8);
 		copy_string(&response[16], inq.product_identifier, 16);
